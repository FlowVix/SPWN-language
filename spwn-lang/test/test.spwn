<<<<<<< HEAD
split_char = (str, char) {
    let l = [];
    let i = 0;
    let first = true;
    for c in str {
        $.print("c: ", c, ", char: ", char)
        if char == c {
            i++;
            $.print('equal');
        } else {
            $.print('not equal');
            
        }
    }
    return l;
}

split_char("hello", "e")
=======
for i in [1,2,3,4,5] {
4i.add(i);
}
>>>>>>> 040fffac
<|MERGE_RESOLUTION|>--- conflicted
+++ resolved
@@ -1,24 +1,3 @@
-<<<<<<< HEAD
-split_char = (str, char) {
-    let l = [];
-    let i = 0;
-    let first = true;
-    for c in str {
-        $.print("c: ", c, ", char: ", char)
-        if char == c {
-            i++;
-            $.print('equal');
-        } else {
-            $.print('not equal');
-            
-        }
-    }
-    return l;
-}
-
-split_char("hello", "e")
-=======
 for i in [1,2,3,4,5] {
 4i.add(i);
-}
->>>>>>> 040fffac
+}