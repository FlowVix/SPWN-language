<<<<<<< HEAD
b = counter(1)

let a = switch b {
    case 1: 10,
    case 2: 100,
    case 3: 50,
    else: 30,
}

10g.move(a, 0, 0.6)
=======
$.print("hi")
$.print($.dict_keys({a: 4, b: 5, c: 8}))
>>>>>>> 64e0d5bd
<|MERGE_RESOLUTION|>--- conflicted
+++ resolved
@@ -1,15 +1,2 @@
-<<<<<<< HEAD
-b = counter(1)
-
-let a = switch b {
-    case 1: 10,
-    case 2: 100,
-    case 3: 50,
-    else: 30,
-}
-
-10g.move(a, 0, 0.6)
-=======
 $.print("hi")
-$.print($.dict_keys({a: 4, b: 5, c: 8}))
->>>>>>> 64e0d5bd
+$.print($.dict_keys({a: 4, b: 5, c: 8}))