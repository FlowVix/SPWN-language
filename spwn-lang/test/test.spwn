--- conflicted
+++ resolved
@@ -1,9 +1,3 @@
-<<<<<<< HEAD
-let test = {a: 4, b: 10g};
-let test["hello"] = 10
-test["hello"]++
-$.print(test)
-=======
 #[no_level]
 extract $
 
@@ -14,5 +8,4 @@
 //a.push(b)
 append(a, b)
 
-a[0].test = 10;
->>>>>>> cd98365a
+a[0].test = 10;