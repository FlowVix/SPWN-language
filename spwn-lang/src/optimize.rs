--- conflicted
+++ resolved
@@ -1218,14 +1218,8 @@
 
             return Some(Vec::new());
         }
-<<<<<<< HEAD
     }
     if list.is_empty() {
-=======
-    } else {
-        //dangling
-
->>>>>>> 4e96e14f
         return Some(Vec::new());
     }
     let start_item = if let ObjParam::Item(i) =
