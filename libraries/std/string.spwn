--- conflicted
+++ resolved
@@ -118,24 +118,14 @@
         return ret_str
 	},
 	lowercase: #[desc("Makes whole string lowercase.")]
-<<<<<<< HEAD
-	(self) {
+	(self) -> @string {
         dict = @zip::new(uppercase,lowercase) as @dictionary
 		return ''.join(self.split('').map(el => dict.get(el, el)))
 	},
 	uppercase: #[desc("Makes whole string uppercase.")]
-	(self) {
+	(self) -> @string {
         dict = @zip::new(lowercase,uppercase) as @dictionary
-=======
-	(self) -> @string {
-		dict = {A:'a',B:'b',C:'c',D:'d',E:'e',F:'f',G:'g',H:'h',I:'i',J:'j',K:'k',L:'l',M:'m',N:'n',O:'o',P:'p',Q:'q',R:'r',S:'s',T:'t',U:'u',V:'v',W:'w',X:'x',Y:'y',Z:'z'}
-		return ''.join(self.split('').map(el => dict.get(el, el)))
-	},
-	uppercase: #[desc("Makes whole string uppercase.")]
-	(self) -> @string {
-		dict = {a:'A',b:'B',c:'C',d:'D',e:'E',f:'F',g:'G',h:'H',i:'I',j:'J',k:'K',l:'L',m:'M',n:'N',o:'O',p:'P',q:'Q',r:'R',s:'S',t:'T',u:'U',v:'V',w:'W',x:'X',y:'Y',z:'Z'}
->>>>>>> 46169bee
-		return ''.join(self.split('').map(el => dict.get(el, el)))
+        return ''.join(self.split('').map(el => dict.get(el, el)))
 	},
 	is_upper: #[desc("Checks if whole string is uppercase, ignores characters that is not in the alphabet.")]
 	(self) -> @bool {
@@ -159,37 +149,8 @@
 $.assert(str1.l_trim() == 'abcd g    ')
 $.assert(str2.l_trim() == 'pog  __')
     ")]
-<<<<<<< HEAD
     (self, tokens: @string | [@string] = [' ','\n','\t','\r']) {
         return trim(self, tokens, left = true)
-=======
-    (self, tokens: @string | [@string] = [' ', '\n']) -> @string {
-        // check for tokens
-        for token in tokens {
-            if token.length != 1 {
-                throw "Trim tokens must all be 1-character long"
-            }
-        }
-
-        let tokenlist = tokens
-        if tokens.type == @string {
-            tokenlist = [tokens]
-        }
-
-        // scan left
-        let begin = 0
-
-        for i in 0..self.length {
-            if tokenlist.contains(self[i]) {
-                continue
-            } else {
-                begin = i
-                break
-            }
-        }
-
-        return $.substr(self, begin, self.length)
->>>>>>> 46169bee
     },
     r_trim: #[desc("Returns a right-trimmed version of the string") example("
 str = 'abcd      '
@@ -199,13 +160,8 @@
 $.assert(str2.r_trim() == '      abcd g')
 $.assert(str3.r_trim(tokens = [' ', '_']) == '   pog')    
     ")]
-<<<<<<< HEAD
     (self, tokens: @string | [@string] = [' ','\n','\t','\r']) {
         return trim(self, tokens, right = true)
-=======
-    (self, tokens: @string | [@string] = [' ', '\n']) -> @string {
-        return self.reverse().l_trim(tokens).reverse() // lol
->>>>>>> 46169bee
     },
     trim: #[desc("Returns a trimmed version of the string") example("
 str = 'abcd      '
@@ -215,13 +171,8 @@
 $.assert(str2.trim() == 'abcd g')
 $.assert(str3.trim(tokens = [' ', '_']))
     ")]
-<<<<<<< HEAD
     (self, tokens: @string | [@string] = [' ','\n','\t','\r']){
         return trim(self, tokens, left = true, right = true)
-=======
-    (self, tokens: @string | [@string] = [' ', '\n']) -> @string {
-        return self.l_trim(tokens).r_trim(tokens)
->>>>>>> 46169bee
     },
     fmt: #[desc("Returns a formtted version of the string. Accepts either a single argument or an array") example("
 name1 = 'bob'
