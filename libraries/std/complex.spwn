#[no_std]
type @complex

PI = 3.14159265358979323846

impl @complex {
	new: (re, im = 0) {
		return @complex::{re, im}
	},

	from_polar: (r, phi) {
		return @complex::new($.cos(phi), $.sin(phi)) * r
	},

	I: (coef: @number = 1) {
        return @complex::new(0,coef)
    },
	zero: () {
        return @complex::new(0, 0)
    },

	print: (self) {
        if self.re == 0 && self.im == 0 { $.print(0); return }
        let c_string = ""
        if self.re != 0 {
            c_string += self.re as @string
            if self.im > 0 {
                c_string += "+"
            }
        }
        if self.im != 0 {
            c_string += (self.im as @string) + "i"
        }
        $.print(c_string)
    },

	polar: (self) {
		return [self.abs(), self.phase()];
	},

<<<<<<< HEAD
		if val.type == @number {
			new.real *= val;
			new.imag *= val;
		} else if val.type == @complex {
			new.real = self.real * self.imag - val.real * val.imag;
			new.imag = self.real * val.imag + val.real * self.imag;
		} else {
			throw "Can't multiply types 'complex' and " + val.type as @string;
		}
		return new;
	},

	_minus_: (self, val) {
		let new = self;
		if val.type == @number {
			new.real -= val;
		} else if val.type == @complex {
			new.real -= val.real;
			new.imag -= val.imag;
		} else {
			throw "Can't subtract types 'complex' and " + val.type as @string;
		}

		return new;
=======
	_assign_: (self, other: @number | @complex) {
		if other.type == @number {
			self.re = other
			self.im = 0
		} else if other.type == @complex {
			self.re = other.re
			self.im = other.im
		}
>>>>>>> 2b4ab4e9
	},

	_plus_: (self, other: @number | @complex) {
		let new = self;
		if other.type == @number {
			new.re += other;
		} else if other.type == @complex {
			new.re += other.re;
			new.im += other.im;
		}
		return new;
	},
	_add_: (self, other: @number | @complex) {
		if other.type == @number {
			self.re += other;
		} else if other.type == @complex {
			self.re += other.re;
			self.im += other.im;
		}
	},

	_minus_: (self, other: @number | @complex) {
		let new = self;
		if other.type == @number {
			new.re -= other;
		} else if other.type == @complex {
			new.re -= other.re;
			new.im -= other.im;
		}
		return new;
	},
	_subtract_: (self, other: @number | @complex) {
		if other.type == @number {
			self.re -= other;
		} else if other.type == @complex {
			self.re -= other.re;
			self.im -= other.im;
		}
	},

	_times_: (self, other: @number | @complex) {
		let new = self;
		if other.type == @number {
			new.re *= other;
			new.im *= other;
		} else if other.type == @complex {
			new.re = self.re * other.re - self.im * other.im;
			new.im = self.re * other.im + self.im * other.re;
		}
		return new;
	},
	_multiply_: (self, other: @number | @complex) {
		if other.type == @number {
			self.re *= other;
			self.im *= other;
		} else if other.type == @complex {
			prev_re = self.re
			self.re = self.re * other.re - self.im * other.im;
			self.im = prev_re * other.im + self.im * other.re;
		}
	},
	
	_divided_by_: (self, other: @number | @complex) {
		let new = self;
		if other.type == @number {
			new.re /= other;
			new.im /= other;
		} else if other.type == @complex {
			new = self * other.conj() / other.abs_sq()
		}
		return new;
	},
	_divide_: (self, other: @number | @complex) {
		if other.type == @number {
			self.re /= other;
			self.im /= other;
		} else if other.type == @complex {
			self = self * other.conj() / other.abs_sq()
		}
	},

	_pow_: (self, other: @complex | @number) {
        if other.type == @number {
            r = self.abs()
            angle = self.arg()
            return @complex::from_polar(r ^ other, angle * other)
        } else {
            return self ^ other.re * (@complex::I() * self.ln() * other.im).exp()
        }
    },
    _exponate_: (self, other: @complex | @number) {
        result = self ^ other
        self.re = result.re
        self.im = result.im
    },

	_mod_: (self, other: @complex | @number) {
        let operand = @complex::zero()
        if other.type == @number {
            operand = @complex::new(other)
        } else {
            operand = other
        }
        let result = self / operand
        result.re = $.floor(result.re)
        result.im = $.floor(result.im)
        return self - operand * result

    },
    _modulate_: (self, other: @complex | @number) {
        result = self % other
        self.re = result.re
        self.im = result.im
    },

	_equal_: (self, other: @complex | @number) {
        if other.type == @number {
            return self.re == other && self.im == 0
        } else {
            return self.re == other.re && self.im == other.im
        }
    },

	conj: (self) {
		return @complex::new(self.re,-self.im)
	},

	abs: (self) {
		return $.sqrt(self.re**2 + self.im**2)
	},

	abs_sq: (self) {
		return self.re**2 + self.im**2
	},

	arg: (self) {
        return $.atan2(self.im,self.re)
    },
	phase: (self) { //alias ig
        return arg(self)
    },

    invert: (self) {
        return @complex::new(1) / self
    },

	sqrt: (self) {
        return self ** 0.5
    },

	ln: (self) {
        return @complex::new($.ln(self.abs()), self.arg())
    },
    log: (self, base: @complex | @number) {
        if base.type == @number {
            return self.ln() / @complex::new(base).ln()
        }
        return self.ln() / base.ln()
    },

	exp: (self) {
        return @complex::from_polar(1, self.im) * $.exp(self.re)
    },

	//

	sin: (self) {
		return @complex::new(
			$.sin(self.re) * $.cosh(self.im), 
			$.cos(self.re) * $.sinh(self.im)
		);
	},

	cos: (self) {
		return (@complex::new(PI/2) - self).sin()
	},

	tan: (self) {
		return self.sin() / self.cos();
	},

	cot: (self) {
		return self.tan().invert();
	},

	sec: (self) {
		return self.cos().invert();
	},

	csc: (self) {
		return self.sin().invert();
	},

	sinh: (self) {
        return (@complex::I() * self).sin() * @complex::I(-1)
    },
    cosh: (self) {
        return (@complex::I() * self).cos()
    },
    tanh: (self) {
        return (@complex::I() * self).tan() * @complex::I(-1)
    },
    coth: (self) {
        return (@complex::I() * self).cot() * @complex::I()
    },
    sech: (self) {
        return (@complex::I() * self).sec()
    },
    csch: (self) {
        return (@complex::I() * self).csc() * @complex::I()
    },
    
    asin: (self) {
        return @complex::I() * ((@complex::new(1) - self^2).sqrt() - @complex::I() * self ).ln()
    },
    acos: (self) {
        return @complex::new(PI/2) - self.asin()
    },
    atan: (self) {
        return @complex::new(0,-1/2) * ( (@complex::new(1) + @complex::I()*self) / (@complex::new(1) - @complex::I()*self) ).ln()
    },
    acot: (self) {
        return self.invert().atan()
    },
    asec: (self) {
        return self.invert().acos()
    },
    acsc: (self) {
        return self.invert().asin()
    }

}<|MERGE_RESOLUTION|>--- conflicted
+++ resolved
@@ -38,32 +38,6 @@
 		return [self.abs(), self.phase()];
 	},
 
-<<<<<<< HEAD
-		if val.type == @number {
-			new.real *= val;
-			new.imag *= val;
-		} else if val.type == @complex {
-			new.real = self.real * self.imag - val.real * val.imag;
-			new.imag = self.real * val.imag + val.real * self.imag;
-		} else {
-			throw "Can't multiply types 'complex' and " + val.type as @string;
-		}
-		return new;
-	},
-
-	_minus_: (self, val) {
-		let new = self;
-		if val.type == @number {
-			new.real -= val;
-		} else if val.type == @complex {
-			new.real -= val.real;
-			new.imag -= val.imag;
-		} else {
-			throw "Can't subtract types 'complex' and " + val.type as @string;
-		}
-
-		return new;
-=======
 	_assign_: (self, other: @number | @complex) {
 		if other.type == @number {
 			self.re = other
@@ -72,7 +46,6 @@
 			self.re = other.re
 			self.im = other.im
 		}
->>>>>>> 2b4ab4e9
 	},
 
 	_plus_: (self, other: @number | @complex) {
